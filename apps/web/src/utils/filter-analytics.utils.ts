--- conflicted
+++ resolved
@@ -649,15 +649,10 @@
           timestamp: new Date(event.timestamp as string | number | Date),
         }));
       }
-<<<<<<< HEAD
-    } catch (error) {
-      // Failed to load stored analytics events
-=======
     } catch (_error) {
       if (process.env.NODE_ENV === 'development') {
         // console.warn('Failed to load stored analytics events:', _error);
       }
->>>>>>> 51a88567
     }
   }
 
@@ -670,15 +665,10 @@
     try {
       const toStore = this.events.slice(-this.config.maxStoredEvents * 0.8);
       localStorage.setItem('filter-analytics-events', JSON.stringify(toStore));
-<<<<<<< HEAD
-    } catch (error) {
-      // Failed to save analytics events to storage
-=======
     } catch (_error) {
       if (process.env.NODE_ENV === 'development') {
         // console.warn('Failed to save analytics events to storage:', _error);
       }
->>>>>>> 51a88567
     }
   }
 
@@ -687,13 +677,9 @@
    */
   private sendToAnalyticsService(_events: FilterAnalyticsEvent[]): void {
     // Placeholder for sending to external analytics service
-<<<<<<< HEAD
-    // Analytics events logged
-=======
     if (process.env.NODE_ENV === 'development') {
       // console.debug('Analytics events:', _events);
     }
->>>>>>> 51a88567
   }
 
   /**
