--- conflicted
+++ resolved
@@ -811,13 +811,8 @@
       callbacks.forEach(callback => {
         try {
           callback(data);
-<<<<<<< HEAD
-        } catch (error) {
-          // Error in filter result stream callback
-=======
         } catch (_error) {
           // console.error('Error in filter result stream callback:', error);
->>>>>>> 51a88567
         }
       });
     }
