--- conflicted
+++ resolved
@@ -66,14 +66,10 @@
 
     return compressed;
   } catch (error) {
-<<<<<<< HEAD
-    // Failed to serialize filters to URL
-=======
     if (process.env.NODE_ENV === 'development') {
       // eslint-disable-next-line no-console
       console.warn('Failed to serialize filters to URL:', error);
     }
->>>>>>> 51a88567
     return '';
   }
 };
@@ -114,19 +110,11 @@
     if (validation.success) {
       return validation.data!;
     } else {
-<<<<<<< HEAD
-      // Invalid filters from URL
-      return null;
-    }
-  } catch (error) {
-    // Failed to deserialize filters from URL
-=======
       // console.warn('Invalid filters from URL:', validation.fieldErrors);
       return null;
     }
   } catch (_error) {
     // console.warn('Failed to deserialize filters from URL:', error);
->>>>>>> 51a88567
     return null;
   }
 };
@@ -214,11 +202,7 @@
 
   // Check URL length limit
   if (finalUrl.length > MAX_URL_LENGTH) {
-<<<<<<< HEAD
-    // Generated URL exceeds maximum length
-=======
     // console.warn(`Generated URL exceeds maximum length (${finalUrl.length}/${MAX_URL_LENGTH})`);
->>>>>>> 51a88567
     // Fallback to preset-only or no filters
     url.searchParams.delete(URL_PARAMS.FILTERS);
     if (!presetId) {
@@ -268,13 +252,8 @@
     } else {
       window.history.pushState(null, '', newUrl);
     }
-<<<<<<< HEAD
-  } catch (error) {
-    // Failed to update browser URL
-=======
   } catch (_error) {
     // console.warn('Failed to update browser URL:', error);
->>>>>>> 51a88567
   }
 };
 
@@ -336,13 +315,8 @@
     }
 
     return true;
-<<<<<<< HEAD
-  } catch (error) {
-    // Failed to copy shareable link
-=======
   } catch (_error) {
     // console.error('Failed to copy shareable link:', error);
->>>>>>> 51a88567
     return false;
   }
 };
@@ -391,13 +365,8 @@
     }
 
     return null;
-<<<<<<< HEAD
-  } catch (error) {
-    // Failed to generate QR code
-=======
   } catch (_error) {
     // console.error('Failed to generate QR code:', error);
->>>>>>> 51a88567
     return null;
   }
 };
@@ -517,16 +486,11 @@
     }
     return btoa(encrypted);
   } catch (error) {
-<<<<<<< HEAD
-    // Failed to encrypt filter data
-    return data;
-=======
     if (process.env.NODE_ENV === 'development') {
       // eslint-disable-next-line no-console
       console.warn('Failed to encrypt filter data:', error);
     }
     return 'INVALID_ENCRYPTED_FILTER';
->>>>>>> 51a88567
   }
 };
 
@@ -544,16 +508,11 @@
     }
     return decrypted;
   } catch (error) {
-<<<<<<< HEAD
-    // Failed to decrypt filter data
-    return encryptedData;
-=======
     if (process.env.NODE_ENV === 'development') {
       // eslint-disable-next-line no-console
       console.warn('Failed to decrypt filter data:', error);
     }
     return 'INVALID_ENCRYPTED_FILTER';
->>>>>>> 51a88567
   }
 };
 
