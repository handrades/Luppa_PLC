/**
 * Filter Performance Hook
 * Story 5.1: Advanced Filtering System
 *
 * Hook for managing filter performance optimization including
 * debouncing, caching, query optimization, and performance monitoring.
 */

import { useCallback, useEffect, useMemo, useRef, useState } from 'react';
import {
  FilterBatchProcessor,
  FilterCache,
  FilterDebounceManager,
  FilterPerformanceMonitor,
  ProgressiveFilterLoader,
  analyzeFilterComplexity,
  estimateResultCount,
  generateIndexHints,
} from '../utils/filter-performance.utils';
import type { AdvancedFilters } from '../types/advanced-filters';
import type { Equipment } from '../types/equipment';

// =============================================================================
// PERFORMANCE CONFIGURATION
// =============================================================================

/**
 * Performance optimization configuration
 */
interface FilterPerformanceConfig {
  enableDebouncing: boolean;
  debounceDelay: number;
  enableCaching: boolean;
  cacheSize: number;
  cacheTTL: number;
  enableBatching: boolean;
  batchSize: number;
  enableProgressiveLoading: boolean;
  enableMonitoring: boolean;
  complexityThreshold: number;
  resultCountThreshold: number;
}

/**
 * Default performance configuration
 */
const DEFAULT_CONFIG: FilterPerformanceConfig = {
  enableDebouncing: true,
  debounceDelay: 300,
  enableCaching: true,
  cacheSize: 100,
  cacheTTL: 5 * 60 * 1000, // 5 minutes
  enableBatching: true,
  batchSize: 50,
  enableProgressiveLoading: true,
  enableMonitoring: true,
  complexityThreshold: 10,
  resultCountThreshold: 1000,
};

// =============================================================================
// HOOK OPTIONS
// =============================================================================

/**
 * Options for configuring the useFilterPerformance hook
 */
interface UseFilterPerformanceOptions {
  /**
   * Performance configuration overrides
   */
  config?: Partial<FilterPerformanceConfig>;

  /**
   * Custom data loader function
   */
  dataLoader?: (
    filters: AdvancedFilters,
    offset?: number,
    limit?: number
  ) => Promise<{ data: Equipment[]; total: number }>;

  /**
   * Custom result count estimator
   */
  countEstimator?: (filters: AdvancedFilters) => Promise<number>;

  /**
   * Performance event handler
   */
  onPerformanceEvent?: (event: {
    type: 'slow_query' | 'cache_miss' | 'optimization_applied';
    data: Record<string, unknown>;
  }) => void;

  /**
   * Query optimization handler
   */
  onQueryOptimization?: (optimizations: string[]) => void;
}

// =============================================================================
// HOOK RETURN TYPE
// =============================================================================

/**
 * Return type for the useFilterPerformance hook
 */
interface UseFilterPerformanceReturn {
  // Performance State
  isOptimized: boolean;
  performanceLevel: 'excellent' | 'good' | 'moderate' | 'poor';
  complexity: ReturnType<typeof analyzeFilterComplexity>;

  // Debounced Functions
  debouncedExecute: <T extends (...args: unknown[]) => unknown>(
    key: string,
    fn: T,
    delay?: number
  ) => T;

  // Caching
  getCachedResult: <T>(filters: AdvancedFilters) => T | null;
  setCachedResult: <T>(filters: AdvancedFilters, result: T) => void;
  invalidateCache: (filters?: AdvancedFilters) => void;
  cacheStats: {
    size: number;
    hitRate: number;
    hitCount: number;
    missCount: number;
  };

  // Progressive Loading
  loadProgressive: (
    filters: AdvancedFilters,
    onProgress?: (loaded: number, total: number) => void
  ) => Promise<Equipment[]>;

  // Batch Processing
  processBatch: (filters: AdvancedFilters[]) => Promise<Equipment[][]>;

  // Performance Monitoring
  recordOperation: (data: {
    filters: AdvancedFilters;
    executionTime: number;
    resultCount: number;
    cacheHit: boolean;
  }) => void;
  performanceStats: {
    averageExecutionTime: number;
    p95ExecutionTime: number;
    averageResultCount: number;
    cacheHitRate: number;
    totalOperations: number;
    slowQueries: Array<{
      filters: AdvancedFilters;
      executionTime: number;
      timestamp: Date;
    }>;
  };
  performanceAlerts: Array<{
    type: 'warning' | 'error';
    message: string;
    details: Record<string, unknown>;
  }>;

  // Query Optimization
  optimizeQuery: (filters: AdvancedFilters) => {
    optimizedFilters: AdvancedFilters;
    optimizations: string[];
    indexHints: string[];
  };
  estimateResults: (filters: AdvancedFilters) => Promise<{
    estimatedCount: number;
    confidence: 'low' | 'medium' | 'high';
    shouldProceed: boolean;
    warnings: string[];
  }>;

  // Performance Controls
  enableOptimization: () => void;
  disableOptimization: () => void;
  clearCache: () => void;
  resetMetrics: () => void;

  // Performance Utilities
  getOptimizationSuggestions: (filters: AdvancedFilters) => string[];
  measurePerformance: <T>(
    operation: () => Promise<T>,
    metadata?: Record<string, unknown>
  ) => Promise<{ result: T; duration: number }>;
}

// =============================================================================
// MAIN HOOK IMPLEMENTATION
// =============================================================================

/**
 * Filter Performance Hook
 *
 * Provides comprehensive performance optimization for filter operations
 * including debouncing, caching, monitoring, and query optimization.
 */
export const useFilterPerformance = (
  options: UseFilterPerformanceOptions = {}
): UseFilterPerformanceReturn => {
  const {
    config = {},
    dataLoader,
    countEstimator,
    onPerformanceEvent,
    onQueryOptimization,
  } = options;

  const finalConfig = useMemo(() => ({ ...DEFAULT_CONFIG, ...config }), [config]);

  // Performance utilities
  const debounceManager = useRef(new FilterDebounceManager(finalConfig));
  const cache = useRef(new FilterCache(finalConfig));
  const performanceMonitor = useRef(new FilterPerformanceMonitor());
  const batchProcessor = useRef(new FilterBatchProcessor(finalConfig));
  const progressiveLoader = useRef(new ProgressiveFilterLoader(finalConfig));

  // State
  const [isOptimizationEnabled, setIsOptimizationEnabled] = useState(true);

  // =============================================================================
  // PERFORMANCE ANALYSIS
  // =============================================================================

  /**
   * Gets current filter complexity
   */
  const getComplexity = useCallback((filters: AdvancedFilters) => {
    return analyzeFilterComplexity(filters);
  }, []);

  /**
   * Determines performance level based on complexity
   */
  const getPerformanceLevel = useCallback(
    (
      complexity: ReturnType<typeof analyzeFilterComplexity>
    ): 'excellent' | 'good' | 'moderate' | 'poor' => {
      if (complexity.score < 3) return 'excellent';
      if (complexity.score < 7) return 'good';
      if (complexity.score < 15) return 'moderate';
      return 'poor';
    },
    []
  );

  // =============================================================================
  // DEBOUNCING
  // =============================================================================

  /**
   * Creates or retrieves a debounced function
   */
  const debouncedExecute = useCallback(
    <T extends (...args: unknown[]) => unknown>(key: string, fn: T, delay?: number): T => {
      if (!finalConfig.enableDebouncing || !isOptimizationEnabled) {
        return fn;
      }

      return debounceManager.current.getDebounced(key, fn, delay);
    },
    [finalConfig.enableDebouncing, isOptimizationEnabled]
  );

  // =============================================================================
  // CACHING
  // =============================================================================

  /**
   * Gets cached result for filters
   */
  const getCachedResult = useCallback(
    <T>(filters: AdvancedFilters): T | null => {
      if (!finalConfig.enableCaching || !isOptimizationEnabled) {
        return null;
      }

      return cache.current.get(filters) as T | null;
    },
    [finalConfig.enableCaching, isOptimizationEnabled]
  );

  /**
   * Sets cached result for filters
   */
  const setCachedResult = useCallback(
    <T>(filters: AdvancedFilters, result: T): void => {
      if (!finalConfig.enableCaching || !isOptimizationEnabled) {
        return;
      }

      cache.current.set(filters, result);
    },
    [finalConfig.enableCaching, isOptimizationEnabled]
  );

  /**
   * Invalidates cache entries
   */
  const invalidateCache = useCallback((filters?: AdvancedFilters): void => {
    cache.current.invalidate(filters);
  }, []);

  /**
   * Gets cache statistics
   */
  const cacheStats = useMemo(() => {
    return cache.current.getStatistics();
  }, []);

  // =============================================================================
  // PROGRESSIVE LOADING
  // =============================================================================

  /**
   * Loads data progressively in batches
   */
  const loadProgressive = useCallback(
    async (
      filters: AdvancedFilters,
      onProgress?: (loaded: number, total: number) => void
    ): Promise<Equipment[]> => {
      if (!dataLoader || !finalConfig.enableProgressiveLoading || !isOptimizationEnabled) {
        throw new Error('Progressive loading requires a data loader function');
      }

      const startTime = Date.now();

      try {
        const result = (await progressiveLoader.current.loadProgressive(
          filters,
          dataLoader,
          onProgress
        )) as Equipment[];

        const executionTime = Date.now() - startTime;

        // Record performance metrics
        performanceMonitor.current.record({
          filters,
          executionTime,
          resultCount: result.length,
          cacheHit: false, // Progressive loading bypasses cache
        });

        return result;
      } catch (error) {
        onPerformanceEvent?.({
          type: 'slow_query',
          data: {
            filters,
            error: error instanceof Error ? error.message : 'Unknown error',
          },
        });
        throw error;
      }
    },
    [dataLoader, finalConfig.enableProgressiveLoading, isOptimizationEnabled, onPerformanceEvent]
  );

  // =============================================================================
  // BATCH PROCESSING
  // =============================================================================

  /**
   * Processes multiple filter queries in batches
   */
  const processBatch = useCallback(
    async (filters: AdvancedFilters[]): Promise<Equipment[][]> => {
      if (!dataLoader || !finalConfig.enableBatching || !isOptimizationEnabled) {
        // Fallback to individual processing
        return Promise.all(
          filters.map(async filter => {
            const result = await dataLoader!(filter);
            return result.data;
          })
        );
      }

      const batchLoader = async (filtersList: AdvancedFilters[]): Promise<Equipment[][]> => {
        return Promise.all(
          filtersList.map(async filter => {
            const result = await dataLoader!(filter);
            return result.data;
          })
        );
      };

      const results = await Promise.all(
        filters.map(filter => batchProcessor.current.process(filter, batchLoader))
      );

      return results;
    },
    [dataLoader, finalConfig.enableBatching, isOptimizationEnabled]
  );

  // =============================================================================
  // PERFORMANCE MONITORING
  // =============================================================================

  /**
   * Records a filter operation for performance monitoring
   */
  const recordOperation = useCallback(
    (data: {
      filters: AdvancedFilters;
      executionTime: number;
      resultCount: number;
      cacheHit: boolean;
    }): void => {
      if (!finalConfig.enableMonitoring) {
        return;
      }

      performanceMonitor.current.record(data);
      debounceManager.current.recordExecutionTime(data.executionTime);

      // Trigger performance events
      if (data.executionTime > 2000) {
        onPerformanceEvent?.({
          type: 'slow_query',
          data,
        });
      }

      if (!data.cacheHit && data.executionTime > 1000) {
        onPerformanceEvent?.({
          type: 'cache_miss',
          data,
        });
      }
    },
    [finalConfig.enableMonitoring, onPerformanceEvent]
  );

  /**
   * Gets performance statistics
   */
  const performanceStats = useMemo(() => {
    return performanceMonitor.current.getStatistics();
  }, []);

  /**
   * Gets performance alerts
   */
  const performanceAlerts = useMemo(() => {
    return performanceMonitor.current.getAlerts();
  }, []);

  // =============================================================================
  // QUERY OPTIMIZATION
  // =============================================================================

  /**
   * Optimizes filter query for better performance
   */
  const optimizeQuery = useCallback(
    (filters: AdvancedFilters) => {
      const complexity = getComplexity(filters);
      const indexHints = generateIndexHints(filters);
      const optimizations: string[] = [];

      const optimizedFilters = { ...filters };

      // Apply optimizations based on complexity analysis
      complexity.suggestions.forEach(suggestion => {
        optimizations.push(suggestion);
      });

      // Optimize multi-select filters by limiting selections
      if (filters.siteIds && filters.siteIds.length > 20) {
        optimizations.push('Consider reducing site selection for better performance');
      }

      if (filters.makes && filters.makes.length > 15) {
        optimizations.push('Consider grouping makes into categories');
      }

      // Optimize date ranges
      if (filters.createdAfter && filters.createdBefore) {
        const daysDiff =
          Math.abs(filters.createdBefore.getTime() - filters.createdAfter.getTime()) /
          (1000 * 60 * 60 * 24);

        if (daysDiff > 365) {
          optimizations.push('Consider using smaller date ranges for better performance');
        }
      }

      // Optimize search queries
      if (filters.searchQuery && filters.searchQuery.length > 100) {
        optimizations.push('Long search queries may be slow - consider using specific filters');
        // Truncate very long queries
        optimizedFilters.searchQuery = filters.searchQuery.substring(0, 100);
      }

      if (optimizations.length > 0) {
        onQueryOptimization?.(optimizations);
        onPerformanceEvent?.({
          type: 'optimization_applied',
          data: { originalFilters: filters, optimizedFilters, optimizations },
        });
      }

      return {
        optimizedFilters,
        optimizations,
        indexHints: indexHints.suggestedIndexes,
      };
    },
    [getComplexity, onQueryOptimization, onPerformanceEvent]
  );

  /**
   * Estimates result count for filters
   */
  const estimateResults = useCallback(
    async (filters: AdvancedFilters) => {
      if (!countEstimator) {
        return {
          estimatedCount: 0,
          confidence: 'low' as const,
          shouldProceed: true,
          warnings: ['No count estimator configured'],
        };
      }

      return estimateResultCount(filters, countEstimator);
    },
    [countEstimator]
  );

  // =============================================================================
  // PERFORMANCE CONTROLS
  // =============================================================================

  /**
   * Enables performance optimization
   */
  const enableOptimization = useCallback(() => {
    setIsOptimizationEnabled(true);
  }, []);

  /**
   * Disables performance optimization
   */
  const disableOptimization = useCallback(() => {
    setIsOptimizationEnabled(false);
  }, []);

  /**
   * Clears all caches
   */
  const clearCache = useCallback(() => {
    cache.current.invalidate();
  }, []);

  /**
   * Resets performance metrics
   */
  const resetMetrics = useCallback(() => {
    // Create new monitor instance to reset metrics
    performanceMonitor.current = new FilterPerformanceMonitor();
  }, []);

  // =============================================================================
  // UTILITY FUNCTIONS
  // =============================================================================

  /**
   * Gets optimization suggestions for filters
   */
  const getOptimizationSuggestions = useCallback(
    (filters: AdvancedFilters): string[] => {
      const complexity = getComplexity(filters);
      const suggestions: string[] = [...complexity.suggestions];

      // Add performance-specific suggestions
      if (complexity.level === 'very-high') {
        suggestions.push('Consider breaking down this filter into multiple simpler queries');
        suggestions.push('Use filter presets to save complex filter combinations');
      }

      if (complexity.level === 'high') {
        suggestions.push('Monitor query performance and consider caching results');
      }

      return suggestions;
    },
    [getComplexity]
  );

  /**
   * Measures performance of an operation
   */
  const measurePerformance = useCallback(
    async <T>(
      operation: () => Promise<T>,
      metadata: Record<string, unknown> = {}
    ): Promise<{ result: T; duration: number }> => {
      const startTime = performance.now();

      try {
        const result = await operation();
        const duration = performance.now() - startTime;

        if (finalConfig.enableMonitoring) {
          // Log performance measurement
<<<<<<< HEAD
          // Performance measurement recorded
=======
          // Debug logging disabled in production
          if (process.env.NODE_ENV === 'development') {
            // console.debug('Performance measurement:', { duration, metadata });
          }
>>>>>>> 51a88567
        }

        return { result, duration };
      } catch (error) {
        const duration = performance.now() - startTime;

        onPerformanceEvent?.({
          type: 'slow_query',
          data: {
            duration,
            metadata,
            error: error instanceof Error ? error.message : 'Unknown error',
          },
        });

        throw error;
      }
    },
    [finalConfig.enableMonitoring, onPerformanceEvent]
  );

  // =============================================================================
  // COMPUTED VALUES
  // =============================================================================

  /**
   * Current performance state for default filters
   */
  const complexity = useMemo(() => {
    const defaultFilters: AdvancedFilters = {
      siteIds: [],
      cellTypes: [],
      equipmentTypes: [],
      makes: [],
      models: [],
      searchFields: ['name', 'description'],
      page: 1,
      pageSize: 50,
      sortBy: 'name',
      sortOrder: 'asc',
    };
    return getComplexity(defaultFilters);
  }, [getComplexity]);

  const performanceLevel = useMemo(
    () => getPerformanceLevel(complexity),
    [getPerformanceLevel, complexity]
  );

  const isOptimized = useMemo(
    () => isOptimizationEnabled && performanceLevel !== 'poor',
    [isOptimizationEnabled, performanceLevel]
  );

  // =============================================================================
  // EFFECTS
  // =============================================================================

  /**
   * Performance monitoring cleanup
   */
  useEffect(() => {
    const currentDebounceManager = debounceManager.current;
    return () => {
      currentDebounceManager.cancelAll();
    };
  }, []);

  // =============================================================================
  // RETURN HOOK INTERFACE
  // =============================================================================

  return {
    // Performance State
    isOptimized,
    performanceLevel,
    complexity,

    // Debounced Functions
    debouncedExecute,

    // Caching
    getCachedResult,
    setCachedResult,
    invalidateCache,
    cacheStats,

    // Progressive Loading
    loadProgressive,

    // Batch Processing
    processBatch,

    // Performance Monitoring
    recordOperation,
    performanceStats,
    performanceAlerts,

    // Query Optimization
    optimizeQuery,
    estimateResults,

    // Performance Controls
    enableOptimization,
    disableOptimization,
    clearCache,
    resetMetrics,

    // Performance Utilities
    getOptimizationSuggestions,
    measurePerformance,
  };
};

// =============================================================================
// HOOK VARIANTS
// =============================================================================

/**
 * Lightweight performance hook with minimal features
 */
export const useLightweightPerformance = () => {
  return useFilterPerformance({
    config: {
      enableCaching: false,
      enableBatching: false,
      enableProgressiveLoading: false,
      enableMonitoring: false,
    },
  });
};

/**
 * High-performance hook with all optimizations enabled
 */
export const useHighPerformance = (
  dataLoader: (filters: AdvancedFilters) => Promise<{ data: Equipment[]; total: number }>,
  countEstimator: (filters: AdvancedFilters) => Promise<number>
) => {
  return useFilterPerformance({
    config: {
      enableDebouncing: true,
      debounceDelay: 150,
      enableCaching: true,
      cacheSize: 200,
      cacheTTL: 10 * 60 * 1000, // 10 minutes
      enableBatching: true,
      batchSize: 25,
      enableProgressiveLoading: true,
      enableMonitoring: true,
    },
    dataLoader,
    countEstimator,
  });
};<|MERGE_RESOLUTION|>--- conflicted
+++ resolved
@@ -613,14 +613,10 @@
 
         if (finalConfig.enableMonitoring) {
           // Log performance measurement
-<<<<<<< HEAD
-          // Performance measurement recorded
-=======
           // Debug logging disabled in production
           if (process.env.NODE_ENV === 'development') {
             // console.debug('Performance measurement:', { duration, metadata });
           }
->>>>>>> 51a88567
         }
 
         return { result, duration };
