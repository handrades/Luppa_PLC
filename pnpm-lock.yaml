--- conflicted
+++ resolved
@@ -14,12 +14,9 @@
       '@commitlint/config-conventional':
         specifier: ^19.8.1
         version: 19.8.1
-<<<<<<< HEAD
-=======
       '@jest/globals':
         specifier: ^30.0.5
         version: 30.0.5
->>>>>>> 4ff4ddaf
       '@openapitools/openapi-generator-cli':
         specifier: ^2.21.4
         version: 2.21.4
